--- conflicted
+++ resolved
@@ -68,12 +68,11 @@
   }
 
   std::unique_ptr<double[]> parameters(new double[num_parameters]);
-<<<<<<< HEAD
-  if ((num_parameters == 7) && (parameter_block_sizes[0] == 3) &&
-    (parameter_block_sizes[1] == 4))
+  if ((num_parameters == 7) && (parameter_block_sizes[0] == 3) && (parameter_block_sizes[1] == 4))
   {
     // Special case for parameters[1] as quaternion
-    for (size_t i = 0; i < 3; i++) {
+    for (size_t i = 0; i < 3; i++)
+    {
       parameters[i] = static_cast<double>(i) + 1.0;
     }
     Eigen::Quaterniond q = Eigen::Quaterniond::UnitRandom();
@@ -81,15 +80,13 @@
     parameters[4] = q.x();
     parameters[5] = q.y();
     parameters[6] = q.z();
-  } else {
-    for (size_t i = 0; i < num_parameters; ++i) {
+  }
+  else
+  {
+    for (size_t i = 0; i < num_parameters; ++i)
+    {
       parameters[i] = static_cast<double>(i) + 1.0;
     }
-=======
-  for (size_t i = 0; i < num_parameters; ++i)
-  {
-    parameters[i] = static_cast<double>(i) + 1.0;
->>>>>>> 37b92023
   }
 
   std::unique_ptr<double[]> residuals(new double[num_residuals]);
