--- conflicted
+++ resolved
@@ -49,7 +49,7 @@
 #include <fuse_constraints/absolute_orientation_3d_stamped_constraint.hpp>
 #include <fuse_constraints/absolute_pose_2d_stamped_constraint.hpp>
 #include <fuse_constraints/absolute_pose_3d_stamped_constraint.hpp>
-#include <fuse_constraints/absolute_pose_3d_stamped_euler_constraint.hpp> 
+#include <fuse_constraints/absolute_pose_3d_stamped_euler_constraint.hpp>
 #include <fuse_constraints/relative_pose_2d_stamped_constraint.hpp>
 #include <fuse_constraints/relative_pose_3d_stamped_constraint.hpp>
 #include <fuse_constraints/relative_pose_3d_stamped_euler_constraint.hpp>
@@ -198,21 +198,21 @@
 }
 
 /**
- * @brief Method to create covariances of sub-measurements from covariances of full measurements and append 
+ * @brief Method to create covariances of sub-measurements from covariances of full measurements and append
  * them to existing partial covariances
  *
- * @param[in] covariance_full - The full covariance matrix from which we will generate the covariances of the 
+ * @param[in] covariance_full - The full covariance matrix from which we will generate the covariances of the
  *                              sub-measurement
  * @param[in] indices - The indices we want to include in the sub-measurement
  * @param[in,out] covariance_partial - The partial measurement covariance to which we want to append
  */
-inline void populatePartialMeasurement(
-  const fuse_core::MatrixXd & covariance_full,
-  const std::vector<size_t> & indices,
-  fuse_core::MatrixXd & covariance_partial)
-{
-  for (size_t r = 0; r < indices.size(); ++r) {
-    for (size_t c = 0; c < indices.size(); ++c) {
+inline void populatePartialMeasurement(const fuse_core::MatrixXd& covariance_full, const std::vector<size_t>& indices,
+                                       fuse_core::MatrixXd& covariance_partial)
+{
+  for (size_t r = 0; r < indices.size(); ++r)
+  {
+    for (size_t c = 0; c < indices.size(); ++c)
+    {
       covariance_partial(r, c) = covariance_full(indices[r], indices[c]);
     }
   }
@@ -248,25 +248,24 @@
   }
 }
 
-inline void validateMeasurement(
-  const fuse_core::VectorXd & mean,
-  const fuse_core::MatrixXd & covariance,
-  const double precision = Eigen::NumTraits<double>::dummy_precision())
-{
-  if (!mean.allFinite()) {
+inline void validateMeasurement(const fuse_core::VectorXd& mean, const fuse_core::MatrixXd& covariance,
+                                const double precision = Eigen::NumTraits<double>::dummy_precision())
+{
+  if (!mean.allFinite())
+  {
     throw std::runtime_error("Invalid mean " + fuse_core::to_string(mean));
   }
 
-  if (!fuse_core::isSymmetric(covariance, precision)) {
-    throw std::runtime_error(
-            "Non-symmetric covariance matrix\n" +
-            fuse_core::to_string(covariance, Eigen::FullPrecision));
-  }
-
-  if (!fuse_core::isPositiveDefinite(covariance)) {
-    throw std::runtime_error(
-            "Non-positive-definite covariance matrix\n" +
-            fuse_core::to_string(covariance, Eigen::FullPrecision));
+  if (!fuse_core::isSymmetric(covariance, precision))
+  {
+    throw std::runtime_error("Non-symmetric covariance matrix\n" +
+                             fuse_core::to_string(covariance, Eigen::FullPrecision));
+  }
+
+  if (!fuse_core::isPositiveDefinite(covariance))
+  {
+    throw std::runtime_error("Non-positive-definite covariance matrix\n" +
+                             fuse_core::to_string(covariance, Eigen::FullPrecision));
   }
 }
 
@@ -393,28 +392,17 @@
 
   populatePartialMeasurement(pose_mean, pose_covariance, indices, pose_mean_partial, pose_covariance_partial);
 
-<<<<<<< HEAD
-  if (validate) {
-    try {
+  if (validate)
+  {
+    try
+    {
       validatePartialMeasurement(pose_mean_partial, pose_covariance_partial, 1e-5);
-    } catch (const std::runtime_error & ex) {
-      RCLCPP_ERROR_STREAM_THROTTLE(
-        rclcpp::get_logger("fuse"), sensor_proc_clock, 10.0 * 1000,
-        "Invalid partial absolute pose measurement from '" << source
-                                                           << "' source: " << ex.what());
-=======
-  if (validate)
-  {
-    try
-    {
-      validatePartialMeasurement(pose_mean_partial, pose_covariance_partial);
     }
     catch (const std::runtime_error& ex)
     {
       RCLCPP_ERROR_STREAM_THROTTLE(rclcpp::get_logger("fuse"), sensor_proc_clock, 10.0 * 1000,
                                    "Invalid partial absolute pose measurement from '" << source
                                                                                       << "' source: " << ex.what());
->>>>>>> 37b92023
       return false;
     }
   }
@@ -440,7 +428,7 @@
  *        fuse Transaction
  *
  * This method effectively adds two variables (3D position and 3D orientation) and a 3D pose
- * constraint to the given \p transaction. The pose data is extracted from the \p pose message. 
+ * constraint to the given \p transaction. The pose data is extracted from the \p pose message.
  * The data will be automatically transformed into the \p target_frame before it is used.
  *
  * @param[in] source - The name of the sensor or motion model that generated this constraint
@@ -457,34 +445,35 @@
  * @param[out] transaction - The generated variables and constraints are added to this transaction
  * @return true if any constraints were added, false otherwise
  */
-inline bool processAbsolutePose3DWithCovariance(
-  const std::string & source,
-  const fuse_core::UUID & device_id,
-  const geometry_msgs::msg::PoseWithCovarianceStamped & pose,
-  const fuse_core::Loss::SharedPtr & loss,
-  const std::string & target_frame,
-  const std::vector<size_t> & position_indices,
-  const std::vector<size_t> & orientation_indices,
-  const tf2_ros::Buffer & tf_buffer,
-  const bool validate,
-  fuse_core::Transaction & transaction,
-  const rclcpp::Duration & tf_timeout = rclcpp::Duration(0, 0))
-{
-  if (position_indices.empty() && orientation_indices.empty()) {
+inline bool processAbsolutePose3DWithCovariance(const std::string& source, const fuse_core::UUID& device_id,
+                                                const geometry_msgs::msg::PoseWithCovarianceStamped& pose,
+                                                const fuse_core::Loss::SharedPtr& loss, const std::string& target_frame,
+                                                const std::vector<size_t>& position_indices,
+                                                const std::vector<size_t>& orientation_indices,
+                                                const tf2_ros::Buffer& tf_buffer, const bool validate,
+                                                fuse_core::Transaction& transaction,
+                                                const rclcpp::Duration& tf_timeout = rclcpp::Duration(0, 0))
+{
+  if (position_indices.empty() && orientation_indices.empty())
+  {
     return false;
   }
 
   geometry_msgs::msg::PoseWithCovarianceStamped transformed_message;
-  if (target_frame.empty()) {
+  if (target_frame.empty())
+  {
     transformed_message = pose;
-  } else {
+  }
+  else
+  {
     transformed_message.header.frame_id = target_frame;
 
-    if (!transformMessage(tf_buffer, pose, transformed_message, tf_timeout)) {
-      RCLCPP_WARN_STREAM_SKIPFIRST_THROTTLE(
-        rclcpp::get_logger("fuse"), sensor_proc_clock, 10.0 * 1000,
-        "Failed to transform pose message with stamp " << rclcpp::Time(
-          pose.header.stamp).nanoseconds() << ". Cannot create constraint.");
+    if (!transformMessage(tf_buffer, pose, transformed_message, tf_timeout))
+    {
+      RCLCPP_WARN_STREAM_SKIPFIRST_THROTTLE(rclcpp::get_logger("fuse"), sensor_proc_clock, 10.0 * 1000,
+                                            "Failed to transform pose message with stamp "
+                                                << rclcpp::Time(pose.header.stamp).nanoseconds()
+                                                << ". Cannot create constraint.");
       return false;
     }
   }
@@ -499,37 +488,34 @@
   orientation->y() = transformed_message.pose.pose.orientation.y;
   orientation->z() = transformed_message.pose.pose.orientation.z;
 
-  if (position_indices.size() == 3 && orientation_indices.size() == 3) {
+  if (position_indices.size() == 3 && orientation_indices.size() == 3)
+  {
     // Full pose measurement, no need to create a partial one
     fuse_core::Vector7d pose_mean;
-    pose_mean << transformed_message.pose.pose.position.x,
-      transformed_message.pose.pose.position.y,
-      transformed_message.pose.pose.position.z,
-      transformed_message.pose.pose.orientation.w,
-      transformed_message.pose.pose.orientation.x,
-      transformed_message.pose.pose.orientation.y,
-      transformed_message.pose.pose.orientation.z;
+    pose_mean << transformed_message.pose.pose.position.x, transformed_message.pose.pose.position.y,
+        transformed_message.pose.pose.position.z, transformed_message.pose.pose.orientation.w,
+        transformed_message.pose.pose.orientation.x, transformed_message.pose.pose.orientation.y,
+        transformed_message.pose.pose.orientation.z;
 
     Eigen::Map<const fuse_core::Matrix6d> pose_covariance(transformed_message.pose.covariance.data());
-    
-    if (validate) {
-      try {
+
+    if (validate)
+    {
+      try
+      {
         validatePartialMeasurement(pose_mean, pose_covariance, 1e-5);
-      } catch (const std::runtime_error & ex) {
-        RCLCPP_ERROR_STREAM_THROTTLE(
-          rclcpp::get_logger("fuse"), sensor_proc_clock, 10.0 * 1000,
-          "Invalid partial absolute pose measurement from '" << source
-                                                             << "' source: " << ex.what());
+      }
+      catch (const std::runtime_error& ex)
+      {
+        RCLCPP_ERROR_STREAM_THROTTLE(rclcpp::get_logger("fuse"), sensor_proc_clock, 10.0 * 1000,
+                                     "Invalid partial absolute pose measurement from '" << source
+                                                                                        << "' source: " << ex.what());
         return false;
       }
     }
-  
-    auto constraint = fuse_constraints::AbsolutePose3DStampedConstraint::make_shared(
-      source,
-      *position,
-      *orientation,
-      pose_mean,
-      pose_covariance);
+
+    auto constraint = fuse_constraints::AbsolutePose3DStampedConstraint::make_shared(source, *position, *orientation,
+                                                                                     pose_mean, pose_covariance);
 
     constraint->loss(loss);
 
@@ -554,36 +540,32 @@
   // Set the components which are not measured to zero
   const auto indices = mergeIndices(position_indices, orientation_indices, 3);
   std::replace_if(
-    pose_mean_partial.data(), pose_mean_partial.data() + pose_mean_partial.size(),
-    [&indices, &pose_mean_partial](const double & value) {
-      return std::find(indices.begin(), indices.end(), &value - pose_mean_partial.data()) == indices.end();
-    }, 0.0);
+      pose_mean_partial.data(), pose_mean_partial.data() + pose_mean_partial.size(),
+      [&indices, &pose_mean_partial](const double& value) {
+        return std::find(indices.begin(), indices.end(), &value - pose_mean_partial.data()) == indices.end();
+      },
+      0.0);
   fuse_core::MatrixXd pose_covariance_partial(indices.size(), indices.size());
-  populatePartialMeasurement(
-    pose_covariance, 
-    indices, 
-    pose_covariance_partial);
-
-  if (validate) {
-    try {
+  populatePartialMeasurement(pose_covariance, indices, pose_covariance_partial);
+
+  if (validate)
+  {
+    try
+    {
       validatePartialMeasurement(pose_mean_partial, pose_covariance_partial, 1e-5);
-    } catch (const std::runtime_error & ex) {
-      RCLCPP_ERROR_STREAM_THROTTLE(
-        rclcpp::get_logger("fuse"), sensor_proc_clock, 10.0 * 1000,
-        "Invalid partial absolute pose measurement from '" << source
-                                                           << "' source: " << ex.what());
+    }
+    catch (const std::runtime_error& ex)
+    {
+      RCLCPP_ERROR_STREAM_THROTTLE(rclcpp::get_logger("fuse"), sensor_proc_clock, 10.0 * 1000,
+                                   "Invalid partial absolute pose measurement from '" << source
+                                                                                      << "' source: " << ex.what());
       return false;
     }
   }
- 
+
   auto constraint = fuse_constraints::AbsolutePose3DStampedEulerConstraint::make_shared(
-    source,
-    *position,
-    *orientation,
-    pose_mean_partial,
-    pose_covariance_partial,
-    indices);
-  
+      source, *position, *orientation, pose_mean_partial, pose_covariance_partial, indices);
+
   constraint->loss(loss);
 
   transaction.addVariable(position);
@@ -949,23 +931,19 @@
  * @param[out] transaction - The generated variables and constraints are added to this transaction
  * @return true if any constraints were added, false otherwise
  */
-inline bool processDifferentialPose3DWithCovariance(
-  const std::string & source,
-  const fuse_core::UUID & device_id,
-  const geometry_msgs::msg::PoseWithCovarianceStamped & pose1,
-  const geometry_msgs::msg::PoseWithCovarianceStamped & pose2,
-  const bool independent,
-  const fuse_core::Matrix6d & minimum_pose_relative_covariance,
-  const fuse_core::Loss::SharedPtr & loss,
-  const std::vector<size_t> & position_indices,
-  const std::vector<size_t> & orientation_indices,
-  const bool validate,
-  fuse_core::Transaction & transaction)
-{ 
+inline bool processDifferentialPose3DWithCovariance(const std::string& source, const fuse_core::UUID& device_id,
+                                                    const geometry_msgs::msg::PoseWithCovarianceStamped& pose1,
+                                                    const geometry_msgs::msg::PoseWithCovarianceStamped& pose2,
+                                                    const bool independent,
+                                                    const fuse_core::Matrix6d& minimum_pose_relative_covariance,
+                                                    const fuse_core::Loss::SharedPtr& loss,
+                                                    const std::vector<size_t>& position_indices,
+                                                    const std::vector<size_t>& orientation_indices, const bool validate,
+                                                    fuse_core::Transaction& transaction)
+{
   // Create the pose variables
   auto position1 = fuse_variables::Position3DStamped::make_shared(pose1.header.stamp, device_id);
-  auto orientation1 =
-    fuse_variables::Orientation3DStamped::make_shared(pose1.header.stamp, device_id);
+  auto orientation1 = fuse_variables::Orientation3DStamped::make_shared(pose1.header.stamp, device_id);
   position1->x() = pose1.pose.pose.position.x;
   position1->y() = pose1.pose.pose.position.y;
   position1->z() = pose1.pose.pose.position.z;
@@ -975,8 +953,7 @@
   orientation1->w() = pose1.pose.pose.orientation.w;
 
   auto position2 = fuse_variables::Position3DStamped::make_shared(pose2.header.stamp, device_id);
-  auto orientation2 = 
-    fuse_variables::Orientation3DStamped::make_shared(pose2.header.stamp, device_id);
+  auto orientation2 = fuse_variables::Orientation3DStamped::make_shared(pose2.header.stamp, device_id);
   position2->x() = pose2.pose.pose.position.x;
   position2->y() = pose2.pose.pose.position.y;
   position2->z() = pose2.pose.pose.position.z;
@@ -992,37 +969,36 @@
   // Covariance is Eigen::Matrix6d
 
   // N.B. covariance_geometry implements functions for pose composition and covariance propagation
-  // which are based on "A tutorial on SE(3) transformation parameterizations and on-manifold optimization" 
+  // which are based on "A tutorial on SE(3) transformation parameterizations and on-manifold optimization"
   // by José Luis Blanco Claraco (https://arxiv.org/abs/2103.15980)
 
-  // Convert from ROS msg to covariance geometry types 
+  // Convert from ROS msg to covariance geometry types
   covariance_geometry::PoseQuaternionCovarianceRPY p1, p2, p12;
   covariance_geometry::fromROS(pose1.pose, p1);
   covariance_geometry::fromROS(pose2.pose, p2);
 
-  // Create the delta for the constraint 
-  if (independent) {
+  // Create the delta for the constraint
+  if (independent)
+  {
     covariance_geometry::ComposePoseQuaternionCovarianceRPY(
-      covariance_geometry::InversePose3DQuaternionCovarianceRPY(p1), 
-      p2, 
-      p12
-    );
-  } else {
-    // If covariances of p1 and p2 are the same, then it's possible that p12 covariance will be 
-    // zero or ill-conditioned. To avoid this, we skip the expensive following calculations and 
+        covariance_geometry::InversePose3DQuaternionCovarianceRPY(p1), p2, p12);
+  }
+  else
+  {
+    // If covariances of p1 and p2 are the same, then it's possible that p12 covariance will be
+    // zero or ill-conditioned. To avoid this, we skip the expensive following calculations and
     // instead we just add a minimum covariance later
-    if (p1.second.isApprox(p2.second, 1e-9)) {
-      covariance_geometry::ComposePose3DQuaternion(
-        covariance_geometry::InversePose(p1.first), 
-        p2.first, 
-        p12.first
-      );
+    if (p1.second.isApprox(p2.second, 1e-9))
+    {
+      covariance_geometry::ComposePose3DQuaternion(covariance_geometry::InversePose(p1.first), p2.first, p12.first);
       p12.second.setZero();
-    } else {
+    }
+    else
+    {
       // Here we assume that poses are computed incrementally, so: p2 = p1 * p12.
       // We know cov1 and cov2 and we should substract the first to the second in order
       // to obtain the relative pose covariance. But first the 2 of them have to be in the
-      // same reference frame, moreover we need to rotate the result in p12 reference frame 
+      // same reference frame, moreover we need to rotate the result in p12 reference frame
       // The covariance propagation of p2 = p1 * p12 is:
       //
       // C2 = J_p1 * C1 * J_p1^T + J_p12 * C12 * J_p12^T
@@ -1036,20 +1012,11 @@
 
       // First we need to convert covariances from RPY (6x6) to quaternion (7x7)
       covariance_geometry::PoseQuaternionCovariance p1_q, p2_q, p12_q;
-      covariance_geometry::Pose3DQuaternionCovarianceRPYTo3DQuaternionCovariance(
-        p1,
-        p1_q 
-      );
-      covariance_geometry::Pose3DQuaternionCovarianceRPYTo3DQuaternionCovariance(
-        p2,
-        p2_q 
-      );
+      covariance_geometry::Pose3DQuaternionCovarianceRPYTo3DQuaternionCovariance(p1, p1_q);
+      covariance_geometry::Pose3DQuaternionCovarianceRPYTo3DQuaternionCovariance(p2, p2_q);
       // Then we need to compute the delta pose
-      covariance_geometry::ComposePose3DQuaternion(
-        covariance_geometry::InversePose(p1_q.first), 
-        p2_q.first, 
-        p12_q.first
-      );
+      covariance_geometry::ComposePose3DQuaternion(covariance_geometry::InversePose(p1_q.first), p2_q.first,
+                                                   p12_q.first);
       // Now we have to compute pose composition jacobians so we can rotate covariances
       Eigen::Matrix7d j_p1, j_p12, j_p12_inv;
       Eigen::Matrix4d j_qn;
@@ -1070,43 +1037,35 @@
       p12_q.second = j_p12_inv * (p2_q.second - j_p1 * p1_q.second * j_p1.transpose()) * j_p12_inv.transpose();
 
       // Now again convert the delta pose covariance back to RPY(6x6)
-      covariance_geometry::Pose3DQuaternionCovarianceTo3DQuaternionCovarianceRPY(
-      p12_q,
-      p12
-      );
-    }
-  }
-
-  if (position_indices.size() == 3 && orientation_indices.size() == 3) {
+      covariance_geometry::Pose3DQuaternionCovarianceTo3DQuaternionCovarianceRPY(p12_q, p12);
+    }
+  }
+
+  if (position_indices.size() == 3 && orientation_indices.size() == 3)
+  {
     // Full pose measurement, no need to create a partial one
     fuse_core::Vector7d pose_relative_mean;
-    pose_relative_mean << 
-      p12.first.first.x(), p12.first.first.y(), p12.first.first.z(), 
-      p12.first.second.w(), p12.first.second.x(), p12.first.second.y(), 
-      p12.first.second.z();
+    pose_relative_mean << p12.first.first.x(), p12.first.first.y(), p12.first.first.z(), p12.first.second.w(),
+        p12.first.second.x(), p12.first.second.y(), p12.first.second.z();
     fuse_core::Matrix6d pose_relative_covariance = p12.second + minimum_pose_relative_covariance;
-    
-    if (validate) {
-      try {
-        validateMeasurement(
-          pose_relative_mean, pose_relative_covariance, 1e-5);
-      } catch (const std::runtime_error & ex) {
-        RCLCPP_ERROR_STREAM_THROTTLE(
-          rclcpp::get_logger("fuse"), sensor_proc_clock, 10.0 * 1000,
-          "Invalid partial differential pose measurement from '"
-            << source << "' source: " << ex.what());
+
+    if (validate)
+    {
+      try
+      {
+        validateMeasurement(pose_relative_mean, pose_relative_covariance, 1e-5);
+      }
+      catch (const std::runtime_error& ex)
+      {
+        RCLCPP_ERROR_STREAM_THROTTLE(rclcpp::get_logger("fuse"), sensor_proc_clock, 10.0 * 1000,
+                                     "Invalid partial differential pose measurement from '"
+                                         << source << "' source: " << ex.what());
         return false;
       }
     }
     // Create a relative pose constraint.
     auto constraint = fuse_constraints::RelativePose3DStampedConstraint::make_shared(
-      source,
-      *position1,
-      *orientation1,
-      *position2,
-      *orientation2,
-      pose_relative_mean,
-      pose_relative_covariance);
+        source, *position1, *orientation1, *position2, *orientation2, pose_relative_mean, pose_relative_covariance);
 
     constraint->loss(loss);
 
@@ -1126,7 +1085,8 @@
 
   tf2::Quaternion q12(p12.first.second.x(), p12.first.second.y(), p12.first.second.z(), p12.first.second.w());
   pose_relative_mean_partial.head<3>() << p12.first.first.x(), p12.first.first.y(), p12.first.first.z();
-  tf2::Matrix3x3(q12).getRPY(pose_relative_mean_partial(3), pose_relative_mean_partial(4), pose_relative_mean_partial(5));
+  tf2::Matrix3x3(q12).getRPY(pose_relative_mean_partial(3), pose_relative_mean_partial(4),
+                             pose_relative_mean_partial(5));
 
   fuse_core::Matrix6d pose_relative_covariance = p12.second + minimum_pose_relative_covariance;
 
@@ -1136,41 +1096,33 @@
 
   // Set the components which are not measured to zero
   std::replace_if(
-    pose_relative_mean_partial.data(), pose_relative_mean_partial.data() + pose_relative_mean_partial.size(),
-    [&indices, &pose_relative_mean_partial](const double & value) {
-      return std::find(
-        indices.begin(), 
-        indices.end(), 
-        &value - pose_relative_mean_partial.data()) == indices.end();
-    }, 0.0);
-  
-  populatePartialMeasurement(
-    pose_relative_covariance,
-    indices,
-    pose_relative_covariance_partial);
-
-  if (validate) {
-    try {
-      validateMeasurement(
-        pose_relative_mean_partial, pose_relative_covariance_partial, 1e-5);
-    } catch (const std::runtime_error & ex) {
-      RCLCPP_ERROR_STREAM_THROTTLE(
-        rclcpp::get_logger("fuse"), sensor_proc_clock, 10.0 * 1000,
-        "Invalid partial differential pose measurement from '"
-          << source << "' source: " << ex.what());
+      pose_relative_mean_partial.data(), pose_relative_mean_partial.data() + pose_relative_mean_partial.size(),
+      [&indices, &pose_relative_mean_partial](const double& value) {
+        return std::find(indices.begin(), indices.end(), &value - pose_relative_mean_partial.data()) == indices.end();
+      },
+      0.0);
+
+  populatePartialMeasurement(pose_relative_covariance, indices, pose_relative_covariance_partial);
+
+  if (validate)
+  {
+    try
+    {
+      validateMeasurement(pose_relative_mean_partial, pose_relative_covariance_partial, 1e-5);
+    }
+    catch (const std::runtime_error& ex)
+    {
+      RCLCPP_ERROR_STREAM_THROTTLE(rclcpp::get_logger("fuse"), sensor_proc_clock, 10.0 * 1000,
+                                   "Invalid partial differential pose measurement from '" << source
+                                                                                          << "' source: " << ex.what());
       return false;
     }
   }
   // Create a relative pose constraint.
-  auto constraint = fuse_constraints::RelativePose3DStampedEulerConstraint::make_shared(
-    source,
-    *position1,
-    *orientation1,
-    *position2,
-    *orientation2,
-    pose_relative_mean_partial,
-    pose_relative_covariance_partial,
-    indices);
+  auto constraint =
+      fuse_constraints::RelativePose3DStampedEulerConstraint::make_shared(source, *position1, *orientation1, *position2,
+                                                                          *orientation2, pose_relative_mean_partial,
+                                                                          pose_relative_covariance_partial, indices);
 
   constraint->loss(loss);
 
@@ -1390,22 +1342,19 @@
  * @param[out] transaction - The generated variables and constraints are added to this transaction
  * @return true if any constraints were added, false otherwise
  */
-<<<<<<< HEAD
-inline bool processDifferentialPose3DWithTwistCovariance(
-  const std::string & source,
-  const fuse_core::UUID & device_id,
-  const geometry_msgs::msg::PoseWithCovarianceStamped & pose1,
-  const geometry_msgs::msg::PoseWithCovarianceStamped & pose2,
-  const geometry_msgs::msg::TwistWithCovarianceStamped & twist,
-  const fuse_core::Matrix6d & minimum_pose_relative_covariance,
-  const fuse_core::Matrix6d & twist_covariance_offset,
-  const fuse_core::Loss::SharedPtr & loss,
-  const std::vector<size_t> & position_indices,
-  const std::vector<size_t> & orientation_indices,
-  const bool validate,
-  fuse_core::Transaction & transaction)
-{
-  if (position_indices.empty() && orientation_indices.empty()) {
+inline bool processDifferentialPose3DWithTwistCovariance(const std::string& source, const fuse_core::UUID& device_id,
+                                                         const geometry_msgs::msg::PoseWithCovarianceStamped& pose1,
+                                                         const geometry_msgs::msg::PoseWithCovarianceStamped& pose2,
+                                                         const geometry_msgs::msg::TwistWithCovarianceStamped& twist,
+                                                         const fuse_core::Matrix6d& minimum_pose_relative_covariance,
+                                                         const fuse_core::Matrix6d& twist_covariance_offset,
+                                                         const fuse_core::Loss::SharedPtr& loss,
+                                                         const std::vector<size_t>& position_indices,
+                                                         const std::vector<size_t>& orientation_indices,
+                                                         const bool validate, fuse_core::Transaction& transaction)
+{
+  if (position_indices.empty() && orientation_indices.empty())
+  {
     return false;
   }
 
@@ -1419,8 +1368,7 @@
   position1->x() = pose1_tf2.getOrigin().x();
   position1->y() = pose1_tf2.getOrigin().y();
   position1->z() = pose1_tf2.getOrigin().z();
-  auto orientation1 =
-    fuse_variables::Orientation3DStamped::make_shared(pose1.header.stamp, device_id);
+  auto orientation1 = fuse_variables::Orientation3DStamped::make_shared(pose1.header.stamp, device_id);
   orientation1->x() = pose1_tf2.getRotation().x();
   orientation1->y() = pose1_tf2.getRotation().y();
   orientation1->z() = pose1_tf2.getRotation().z();
@@ -1430,8 +1378,7 @@
   position2->x() = pose2_tf2.getOrigin().x();
   position2->y() = pose2_tf2.getOrigin().y();
   position2->z() = pose2_tf2.getOrigin().z();
-  auto orientation2 =
-    fuse_variables::Orientation3DStamped::make_shared(pose2.header.stamp, device_id);
+  auto orientation2 = fuse_variables::Orientation3DStamped::make_shared(pose2.header.stamp, device_id);
   orientation2->x() = pose2_tf2.getRotation().x();
   orientation2->y() = pose2_tf2.getRotation().y();
   orientation2->z() = pose2_tf2.getRotation().z();
@@ -1445,10 +1392,10 @@
 
   const auto dt = (rclcpp::Time(pose2.header.stamp) - rclcpp::Time(pose1.header.stamp)).seconds();
 
-  if (dt < 1e-6) {
-    RCLCPP_ERROR_STREAM_THROTTLE(
-      rclcpp::get_logger("fuse"), sensor_proc_clock, 10.0 * 1000,
-      "Very small time difference " << dt << "s from '" << source << "' source.");
+  if (dt < 1e-6)
+  {
+    RCLCPP_ERROR_STREAM_THROTTLE(rclcpp::get_logger("fuse"), sensor_proc_clock, 10.0 * 1000,
+                                 "Very small time difference " << dt << "s from '" << source << "' source.");
     return false;
   }
 
@@ -1457,38 +1404,33 @@
   j_twist *= dt;
 
   fuse_core::Matrix6d pose_relative_covariance =
-    j_twist * (cov - twist_covariance_offset) * j_twist.transpose() +
-    minimum_pose_relative_covariance;
-
-  if (position_indices.size() == 3 && orientation_indices.size() == 3) {
+      j_twist * (cov - twist_covariance_offset) * j_twist.transpose() + minimum_pose_relative_covariance;
+
+  if (position_indices.size() == 3 && orientation_indices.size() == 3)
+  {
     // Full pose measurement, no need to create a partial one
     fuse_core::Vector7d pose_relative_mean;
-    pose_relative_mean << delta.getOrigin().x(), delta.getOrigin().y(), delta.getOrigin().z(), 
-      delta.getRotation().w(), delta.getRotation().x(), delta.getRotation().y(), delta.getRotation().z();
-
-    if (validate) {
-      try {
-        validatePartialMeasurement(
-          pose_relative_mean, pose_relative_covariance,
-          1e-4);
-      } catch (const std::runtime_error & ex) {
-        RCLCPP_ERROR_STREAM_THROTTLE(
-          rclcpp::get_logger("fuse"), sensor_proc_clock, 10.0 * 1000,
-          "Invalid partial differential pose measurement using the twist covariance from '"
-            << source << "' source: " << ex.what());
+    pose_relative_mean << delta.getOrigin().x(), delta.getOrigin().y(), delta.getOrigin().z(), delta.getRotation().w(),
+        delta.getRotation().x(), delta.getRotation().y(), delta.getRotation().z();
+
+    if (validate)
+    {
+      try
+      {
+        validatePartialMeasurement(pose_relative_mean, pose_relative_covariance, 1e-4);
+      }
+      catch (const std::runtime_error& ex)
+      {
+        RCLCPP_ERROR_STREAM_THROTTLE(rclcpp::get_logger("fuse"), sensor_proc_clock, 10.0 * 1000,
+                                     "Invalid partial differential pose measurement using the twist covariance from '"
+                                         << source << "' source: " << ex.what());
         return false;
       }
     }
 
     // Create a relative pose constraint.
     auto constraint = fuse_constraints::RelativePose3DStampedConstraint::make_shared(
-      source,
-      *position1,
-      *orientation1,
-      *position2,
-      *orientation2,
-      pose_relative_mean,
-      pose_relative_covariance);
+        source, *position1, *orientation1, *position2, *orientation2, pose_relative_mean, pose_relative_covariance);
 
     constraint->loss(loss);
 
@@ -1506,46 +1448,40 @@
   // Fill eigen pose in RPY representation
   fuse_core::Vector6d pose_relative_mean_partial;
   pose_relative_mean_partial.head<3>() << delta.getOrigin().x(), delta.getOrigin().y(), delta.getOrigin().z();
-  tf2::Matrix3x3(delta.getRotation()).getRPY(
-    pose_relative_mean_partial(3), pose_relative_mean_partial(4), pose_relative_mean_partial(5));
-  
+  tf2::Matrix3x3(delta.getRotation())
+      .getRPY(pose_relative_mean_partial(3), pose_relative_mean_partial(4), pose_relative_mean_partial(5));
+
   // Set the components which are not measured to zero
   const auto indices = mergeIndices(position_indices, orientation_indices, 3);
   std::replace_if(
-    pose_relative_mean_partial.data(), pose_relative_mean_partial.data() + pose_relative_mean_partial.size(),
-    [&indices, &pose_relative_mean_partial](const double & value) {
-      return std::find(indices.begin(), indices.end(), &value - pose_relative_mean_partial.data()) == indices.end();
-    }, 0.0);
+      pose_relative_mean_partial.data(), pose_relative_mean_partial.data() + pose_relative_mean_partial.size(),
+      [&indices, &pose_relative_mean_partial](const double& value) {
+        return std::find(indices.begin(), indices.end(), &value - pose_relative_mean_partial.data()) == indices.end();
+      },
+      0.0);
   fuse_core::MatrixXd pose_relative_covariance_partial(indices.size(), indices.size());
-  populatePartialMeasurement(
-    pose_relative_covariance, 
-    indices, 
-    pose_relative_covariance_partial);
-
-  if (validate) {
-    try {
-      validatePartialMeasurement(
-        pose_relative_mean_partial, pose_relative_covariance_partial,
-        1e-4);
-    } catch (const std::runtime_error & ex) {
-      RCLCPP_ERROR_STREAM_THROTTLE(
-        rclcpp::get_logger("fuse"), sensor_proc_clock, 10.0 * 1000,
-        "Invalid partial differential pose measurement using the twist covariance from '"
-          << source << "' source: " << ex.what());
+  populatePartialMeasurement(pose_relative_covariance, indices, pose_relative_covariance_partial);
+
+  if (validate)
+  {
+    try
+    {
+      validatePartialMeasurement(pose_relative_mean_partial, pose_relative_covariance_partial, 1e-4);
+    }
+    catch (const std::runtime_error& ex)
+    {
+      RCLCPP_ERROR_STREAM_THROTTLE(rclcpp::get_logger("fuse"), sensor_proc_clock, 10.0 * 1000,
+                                   "Invalid partial differential pose measurement using the twist covariance from '"
+                                       << source << "' source: " << ex.what());
       return false;
     }
   }
 
   // Create a relative pose constraint.
-  auto constraint = fuse_constraints::RelativePose3DStampedEulerConstraint::make_shared(
-    source,
-    *position1,
-    *orientation1,
-    *position2,
-    *orientation2,
-    pose_relative_mean_partial,
-    pose_relative_covariance_partial,
-    indices);
+  auto constraint =
+      fuse_constraints::RelativePose3DStampedEulerConstraint::make_shared(source, *position1, *orientation1, *position2,
+                                                                          *orientation2, pose_relative_mean_partial,
+                                                                          pose_relative_covariance_partial, indices);
 
   constraint->loss(loss);
 
@@ -1585,20 +1521,6 @@
  * @param[out] transaction - The generated variables and constraints are added to this transaction
  * @return true if any constraints were added, false otherwise
  */
-inline bool processTwistWithCovariance(
-  const std::string & source,
-  const fuse_core::UUID & device_id,
-  const geometry_msgs::msg::TwistWithCovarianceStamped & twist,
-  const fuse_core::Loss::SharedPtr & linear_velocity_loss,
-  const fuse_core::Loss::SharedPtr & angular_velocity_loss,
-  const std::string & target_frame,
-  const std::vector<size_t> & linear_indices,
-  const std::vector<size_t> & angular_indices,
-  const tf2_ros::Buffer & tf_buffer,
-  const bool validate,
-  fuse_core::Transaction & transaction,
-  const rclcpp::Duration & tf_timeout = rclcpp::Duration(0, 0))
-=======
 inline bool processTwistWithCovariance(const std::string& source, const fuse_core::UUID& device_id,
                                        const geometry_msgs::msg::TwistWithCovarianceStamped& twist,
                                        const fuse_core::Loss::SharedPtr& linear_velocity_loss,
@@ -1607,7 +1529,6 @@
                                        const std::vector<size_t>& angular_indices, const tf2_ros::Buffer& tf_buffer,
                                        const bool validate, fuse_core::Transaction& transaction,
                                        const rclcpp::Duration& tf_timeout = rclcpp::Duration(0, 0))
->>>>>>> 37b92023
 {
   // Make sure we actually have work to do
   if (linear_indices.empty() && angular_indices.empty())
@@ -1767,36 +1688,36 @@
  * @param[out] transaction - The generated variables and constraints are added to this transaction
  * @return true if any constraints were added, false otherwise
  */
-inline bool processTwist3DWithCovariance(
-  const std::string & source,
-  const fuse_core::UUID & device_id,
-  const geometry_msgs::msg::TwistWithCovarianceStamped & twist,
-  const fuse_core::Loss::SharedPtr & linear_velocity_loss,
-  const fuse_core::Loss::SharedPtr & angular_velocity_loss,
-  const std::string & target_frame,
-  const std::vector<size_t> & linear_indices,
-  const std::vector<size_t> & angular_indices,
-  const tf2_ros::Buffer & tf_buffer,
-  const bool validate,
-  fuse_core::Transaction & transaction,
-  const rclcpp::Duration & tf_timeout = rclcpp::Duration(0, 0))
+inline bool processTwist3DWithCovariance(const std::string& source, const fuse_core::UUID& device_id,
+                                         const geometry_msgs::msg::TwistWithCovarianceStamped& twist,
+                                         const fuse_core::Loss::SharedPtr& linear_velocity_loss,
+                                         const fuse_core::Loss::SharedPtr& angular_velocity_loss,
+                                         const std::string& target_frame, const std::vector<size_t>& linear_indices,
+                                         const std::vector<size_t>& angular_indices, const tf2_ros::Buffer& tf_buffer,
+                                         const bool validate, fuse_core::Transaction& transaction,
+                                         const rclcpp::Duration& tf_timeout = rclcpp::Duration(0, 0))
 {
   // Make sure we actually have work to do
-  if (linear_indices.empty() && angular_indices.empty()) {
+  if (linear_indices.empty() && angular_indices.empty())
+  {
     return false;
   }
 
   geometry_msgs::msg::TwistWithCovarianceStamped transformed_message;
-  if (target_frame.empty()) {
+  if (target_frame.empty())
+  {
     transformed_message = twist;
-  } else {
+  }
+  else
+  {
     transformed_message.header.frame_id = target_frame;
 
-    if (!transformMessage(tf_buffer, twist, transformed_message, tf_timeout)) {
-      RCLCPP_WARN_STREAM_SKIPFIRST_THROTTLE(
-        rclcpp::get_logger("fuse"), sensor_proc_clock, 10.0 * 1000,
-        "Failed to transform twist message with stamp " << rclcpp::Time(
-          twist.header.stamp).nanoseconds() << ". Cannot create constraint.");
+    if (!transformMessage(tf_buffer, twist, transformed_message, tf_timeout))
+    {
+      RCLCPP_WARN_STREAM_SKIPFIRST_THROTTLE(rclcpp::get_logger("fuse"), sensor_proc_clock, 10.0 * 1000,
+                                            "Failed to transform twist message with stamp "
+                                                << rclcpp::Time(twist.header.stamp).nanoseconds()
+                                                << ". Cannot create constraint.");
       return false;
     }
   }
@@ -1804,55 +1725,50 @@
   bool constraints_added = false;
 
   // Create two absolute constraints
-  if (!linear_indices.empty()) {
-    auto velocity_linear =
-      fuse_variables::VelocityLinear3DStamped::make_shared(twist.header.stamp, device_id);
+  if (!linear_indices.empty())
+  {
+    auto velocity_linear = fuse_variables::VelocityLinear3DStamped::make_shared(twist.header.stamp, device_id);
     velocity_linear->x() = transformed_message.twist.twist.linear.x;
     velocity_linear->y() = transformed_message.twist.twist.linear.y;
     velocity_linear->z() = transformed_message.twist.twist.linear.z;
 
     // Create the mean twist vectors for the constraints
     fuse_core::Vector3d linear_vel_mean;
-    linear_vel_mean << transformed_message.twist.twist.linear.x,
-      transformed_message.twist.twist.linear.y, 
-      transformed_message.twist.twist.linear.z;
-   
+    linear_vel_mean << transformed_message.twist.twist.linear.x, transformed_message.twist.twist.linear.y,
+        transformed_message.twist.twist.linear.z;
+
     // Create the covariance for the constraint
-    Eigen::Map<const fuse_core::Matrix6d> linear_vel_covariance_map(
-      transformed_message.twist.covariance.data());
-    
+    Eigen::Map<const fuse_core::Matrix6d> linear_vel_covariance_map(transformed_message.twist.covariance.data());
+
     // Build the sub-vector and sub-matrices based on the requested indices
     fuse_core::VectorXd linear_vel_mean_partial(linear_indices.size());
 
-    fuse_core::MatrixXd linear_vel_covariance_partial(linear_vel_mean_partial.rows(),
-      linear_vel_mean_partial.rows());
-
-    populatePartialMeasurement(
-      linear_vel_mean,
-      linear_vel_covariance_map.block<3, 3>(0, 0),
-      linear_indices,
-      linear_vel_mean_partial,
-      linear_vel_covariance_partial);
+    fuse_core::MatrixXd linear_vel_covariance_partial(linear_vel_mean_partial.rows(), linear_vel_mean_partial.rows());
+
+    populatePartialMeasurement(linear_vel_mean, linear_vel_covariance_map.block<3, 3>(0, 0), linear_indices,
+                               linear_vel_mean_partial, linear_vel_covariance_partial);
 
     bool add_constraint = true;
 
-    if (validate) {
-      try {
+    if (validate)
+    {
+      try
+      {
         validatePartialMeasurement(linear_vel_mean_partial, linear_vel_covariance_partial, 1e-5);
-      } catch (const std::runtime_error & ex) {
-        RCLCPP_ERROR_STREAM_THROTTLE(
-          rclcpp::get_logger("fuse"), sensor_proc_clock, 10.0 * 1000,
-          "Invalid partial linear velocity measurement from '"
-            << source << "' source: " << ex.what());
+      }
+      catch (const std::runtime_error& ex)
+      {
+        RCLCPP_ERROR_STREAM_THROTTLE(rclcpp::get_logger("fuse"), sensor_proc_clock, 10.0 * 1000,
+                                     "Invalid partial linear velocity measurement from '" << source
+                                                                                          << "' source: " << ex.what());
         add_constraint = false;
       }
     }
 
-    if (add_constraint) {
-      auto linear_vel_constraint =
-        fuse_constraints::AbsoluteVelocityLinear3DStampedConstraint::make_shared(
-        source, *velocity_linear, linear_vel_mean_partial, linear_vel_covariance_partial,
-        linear_indices);
+    if (add_constraint)
+    {
+      auto linear_vel_constraint = fuse_constraints::AbsoluteVelocityLinear3DStampedConstraint::make_shared(
+          source, *velocity_linear, linear_vel_mean_partial, linear_vel_covariance_partial, linear_indices);
 
       linear_vel_constraint->loss(linear_velocity_loss);
 
@@ -1862,52 +1778,49 @@
     }
   }
 
-  if (!angular_indices.empty()) {
+  if (!angular_indices.empty())
+  {
     // Create the twist variables
-    auto velocity_angular =
-      fuse_variables::VelocityAngular3DStamped::make_shared(twist.header.stamp, device_id);
+    auto velocity_angular = fuse_variables::VelocityAngular3DStamped::make_shared(twist.header.stamp, device_id);
     velocity_angular->roll() = transformed_message.twist.twist.angular.x;
     velocity_angular->pitch() = transformed_message.twist.twist.angular.y;
     velocity_angular->yaw() = transformed_message.twist.twist.angular.z;
 
     fuse_core::Vector3d angular_vel_mean;
-    angular_vel_mean << transformed_message.twist.twist.angular.x, 
-      transformed_message.twist.twist.angular.y, 
-      transformed_message.twist.twist.angular.z;
+    angular_vel_mean << transformed_message.twist.twist.angular.x, transformed_message.twist.twist.angular.y,
+        transformed_message.twist.twist.angular.z;
 
     // Create the covariance for the constraint
     Eigen::Map<const fuse_core::Matrix6d> angular_vel_cov_map(transformed_message.twist.covariance.data());
 
     // Build the sub-vector and sub-matrices based on the requested indices
     fuse_core::VectorXd angular_vel_mean_partial(angular_indices.size());
-    fuse_core::MatrixXd angular_vel_covariance_partial(angular_vel_mean_partial.rows(),
-      angular_vel_mean_partial.rows());
-
-    populatePartialMeasurement(
-      angular_vel_mean,
-      angular_vel_cov_map.block<3, 3>(3, 3),
-      angular_indices,
-      angular_vel_mean_partial,
-      angular_vel_covariance_partial);
-    
+    fuse_core::MatrixXd angular_vel_covariance_partial(angular_vel_mean_partial.rows(), angular_vel_mean_partial.rows());
+
+    populatePartialMeasurement(angular_vel_mean, angular_vel_cov_map.block<3, 3>(3, 3), angular_indices,
+                               angular_vel_mean_partial, angular_vel_covariance_partial);
+
     bool add_constraint = true;
 
-    if (validate) {
-      try {
+    if (validate)
+    {
+      try
+      {
         validatePartialMeasurement(angular_vel_mean_partial, angular_vel_covariance_partial, 1e-5);
-      } catch (const std::runtime_error & ex) {
-        RCLCPP_ERROR_STREAM_THROTTLE(
-          rclcpp::get_logger("fuse"), sensor_proc_clock, 10.0,
-          "Invalid partial angular velocity measurement from '"
-            << source << "' source: " << ex.what());
+      }
+      catch (const std::runtime_error& ex)
+      {
+        RCLCPP_ERROR_STREAM_THROTTLE(rclcpp::get_logger("fuse"), sensor_proc_clock, 10.0,
+                                     "Invalid partial angular velocity measurement from '"
+                                         << source << "' source: " << ex.what());
         add_constraint = false;
       }
     }
 
-    if (add_constraint) {
-      auto angular_vel_constraint =
-        fuse_constraints::AbsoluteVelocityAngular3DStampedConstraint::make_shared(
-        source, *velocity_angular, angular_vel_mean_partial, angular_vel_covariance_partial, angular_indices);
+    if (add_constraint)
+    {
+      auto angular_vel_constraint = fuse_constraints::AbsoluteVelocityAngular3DStampedConstraint::make_shared(
+          source, *velocity_angular, angular_vel_mean_partial, angular_vel_covariance_partial, angular_indices);
 
       angular_vel_constraint->loss(angular_velocity_loss);
 
@@ -1917,7 +1830,8 @@
     }
   }
 
-  if (constraints_added) {
+  if (constraints_added)
+  {
     transaction.addInvolvedStamp(twist.header.stamp);
   }
 
@@ -2049,84 +1963,76 @@
  * @param[out] transaction - The generated variables and constraints are added to this transaction
  * @return true if any constraints were added, false otherwise
  */
-inline bool processAccel3DWithCovariance(
-  const std::string & source,
-  const fuse_core::UUID & device_id,
-  const geometry_msgs::msg::AccelWithCovarianceStamped & acceleration,
-  const fuse_core::Loss::SharedPtr & loss,
-  const std::string & target_frame,
-  const std::vector<size_t> & indices,
-  const tf2_ros::Buffer & tf_buffer,
-  const bool validate,
-  fuse_core::Transaction & transaction,
-  const rclcpp::Duration & tf_timeout = rclcpp::Duration(0, 0))
+inline bool processAccel3DWithCovariance(const std::string& source, const fuse_core::UUID& device_id,
+                                         const geometry_msgs::msg::AccelWithCovarianceStamped& acceleration,
+                                         const fuse_core::Loss::SharedPtr& loss, const std::string& target_frame,
+                                         const std::vector<size_t>& indices, const tf2_ros::Buffer& tf_buffer,
+                                         const bool validate, fuse_core::Transaction& transaction,
+                                         const rclcpp::Duration& tf_timeout = rclcpp::Duration(0, 0))
 {
   // Make sure we actually have work to do
-  if (indices.empty()) {
+  if (indices.empty())
+  {
     return false;
   }
 
   geometry_msgs::msg::AccelWithCovarianceStamped transformed_message;
-  if (target_frame.empty()) {
+  if (target_frame.empty())
+  {
     transformed_message = acceleration;
-  } else {
+  }
+  else
+  {
     transformed_message.header.frame_id = target_frame;
 
-    if (!transformMessage(tf_buffer, acceleration, transformed_message, tf_timeout)) {
-      RCLCPP_WARN_STREAM_SKIPFIRST_THROTTLE(
-        rclcpp::get_logger("fuse"), sensor_proc_clock, 10.0,
-        "Failed to transform acceleration message with stamp " <<
-          rclcpp::Time(acceleration.header.stamp).nanoseconds()
-                                                               << ". Cannot create constraint.");
+    if (!transformMessage(tf_buffer, acceleration, transformed_message, tf_timeout))
+    {
+      RCLCPP_WARN_STREAM_SKIPFIRST_THROTTLE(rclcpp::get_logger("fuse"), sensor_proc_clock, 10.0,
+                                            "Failed to transform acceleration message with stamp "
+                                                << rclcpp::Time(acceleration.header.stamp).nanoseconds()
+                                                << ". Cannot create constraint.");
       return false;
     }
   }
 
   // Create the full mean vector and covariance for the constraint
   fuse_core::Vector3d accel_mean;
-  accel_mean << 
-    transformed_message.accel.accel.linear.x, 
-    transformed_message.accel.accel.linear.y,
-    transformed_message.accel.accel.linear.z;
+  accel_mean << transformed_message.accel.accel.linear.x, transformed_message.accel.accel.linear.y,
+      transformed_message.accel.accel.linear.z;
 
   Eigen::Map<const fuse_core::Matrix3d> accel_covariance_map(transformed_message.accel.covariance.data());
 
   // Build the sub-vector and sub-matrices based on the requested indices
   fuse_core::VectorXd accel_mean_partial(indices.size());
-  fuse_core::MatrixXd accel_covariance_partial(accel_mean_partial.rows(),
-    accel_mean_partial.rows());
-
-  populatePartialMeasurement(
-    accel_mean, accel_covariance_map, indices, accel_mean_partial,
-    accel_covariance_partial);
-
-  if (validate) {
-    try {
+  fuse_core::MatrixXd accel_covariance_partial(accel_mean_partial.rows(), accel_mean_partial.rows());
+
+  populatePartialMeasurement(accel_mean, accel_covariance_map, indices, accel_mean_partial, accel_covariance_partial);
+
+  if (validate)
+  {
+    try
+    {
       validatePartialMeasurement(accel_mean_partial, accel_covariance_partial, 1e-4);
-    } catch (const std::runtime_error & ex) {
-      RCLCPP_ERROR_STREAM_THROTTLE(
-        rclcpp::get_logger("fuse"), sensor_proc_clock, 10.0 * 1000,
-        "Invalid partial linear acceleration measurement from '"
-          << source << "' source: " << ex.what());
+    }
+    catch (const std::runtime_error& ex)
+    {
+      RCLCPP_ERROR_STREAM_THROTTLE(rclcpp::get_logger("fuse"), sensor_proc_clock, 10.0 * 1000,
+                                   "Invalid partial linear acceleration measurement from '"
+                                       << source << "' source: " << ex.what());
       return false;
     }
   }
 
   // Create the acceleration variables
   auto acceleration_linear =
-    fuse_variables::AccelerationLinear3DStamped::make_shared(acceleration.header.stamp, device_id);
+      fuse_variables::AccelerationLinear3DStamped::make_shared(acceleration.header.stamp, device_id);
   acceleration_linear->x() = transformed_message.accel.accel.linear.x;
   acceleration_linear->y() = transformed_message.accel.accel.linear.y;
   acceleration_linear->z() = transformed_message.accel.accel.linear.z;
 
   // Create the constraint
-  auto linear_accel_constraint =
-    fuse_constraints::AbsoluteAccelerationLinear3DStampedConstraint::make_shared(
-    source,
-    *acceleration_linear,
-    accel_mean_partial,
-    accel_covariance_partial,
-    indices);
+  auto linear_accel_constraint = fuse_constraints::AbsoluteAccelerationLinear3DStampedConstraint::make_shared(
+      source, *acceleration_linear, accel_mean_partial, accel_covariance_partial, indices);
 
   linear_accel_constraint->loss(loss);
 
@@ -2179,32 +2085,24 @@
  * @brief Scales the process noise covariance pose by the norm of the velocity
  *
  * @param[in, out] process_noise_covariance - The process noise covariance to scale. Only the pose
- *                 components (x, y, z, roll, pitch, yaw) are scaled, and they are assumed to be in the 
+ *                 components (x, y, z, roll, pitch, yaw) are scaled, and they are assumed to be in the
  *                 top left 6x6 corner
  * @param[in] velocity_linear - The linear velocity
  * @param[in] velocity_angular - The angular velocity
  * @param[in] velocity_linear_norm_min - The minimum linear velocity norm
  * @param[in] velocity_angular_norm_min - The minimum angular velocity norm
  */
-inline void scaleProcessNoiseCovariance(
-  fuse_core::Matrix15d & process_noise_covariance,
-  const fuse_core::Vector3d & velocity_linear, 
-  const fuse_core::Vector3d & velocity_angular,
-  const double velocity_linear_norm_min,
-  const double velocity_angular_norm_min)
+inline void scaleProcessNoiseCovariance(fuse_core::Matrix15d& process_noise_covariance,
+                                        const fuse_core::Vector3d& velocity_linear,
+                                        const fuse_core::Vector3d& velocity_angular,
+                                        const double velocity_linear_norm_min, const double velocity_angular_norm_min)
 {
   fuse_core::Matrix6d velocity;
   velocity.setIdentity();
-  velocity.topLeftCorner<3, 3>().diagonal() *=
-    std::max(
-    velocity_linear_norm_min,
-    velocity_linear.norm());
-  velocity.bottomRightCorner<3, 3>().diagonal() *=
-    std::max(
-    velocity_angular_norm_min,
-    velocity_angular.norm());
+  velocity.topLeftCorner<3, 3>().diagonal() *= std::max(velocity_linear_norm_min, velocity_linear.norm());
+  velocity.bottomRightCorner<3, 3>().diagonal() *= std::max(velocity_angular_norm_min, velocity_angular.norm());
   process_noise_covariance.topLeftCorner<6, 6>() =
-    velocity * process_noise_covariance.topLeftCorner<6, 6>() * velocity.transpose();
+      velocity * process_noise_covariance.topLeftCorner<6, 6>() * velocity.transpose();
 }
 }  // namespace common
 
