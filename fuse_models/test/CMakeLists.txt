--- conflicted
+++ resolved
@@ -1,21 +1,14 @@
 # CORE GTESTS
 # ======================================================================================
 set(TEST_TARGETS
-<<<<<<< HEAD
-  test_unicycle_2d
-  test_unicycle_2d_predict
-  test_unicycle_2d_state_cost_function
-  test_graph_ignition
-  test_unicycle_2d_ignition
-  test_omnidirectional_3d
-  test_omnidirectional_3d_predict
-  test_omnidirectional_3d_state_cost_function
-)
-=======
-    test_unicycle_2d test_unicycle_2d_predict
-    test_unicycle_2d_state_cost_function test_graph_ignition
-    test_unicycle_2d_ignition)
->>>>>>> 37b92023
+    test_unicycle_2d
+    test_unicycle_2d_predict
+    test_unicycle_2d_state_cost_function
+    test_graph_ignition
+    test_unicycle_2d_ignition
+    test_omnidirectional_3d
+    test_omnidirectional_3d_predict
+    test_omnidirectional_3d_state_cost_function)
 
 foreach(test_name ${TEST_TARGETS})
   ament_add_gtest("${test_name}" "${test_name}.cpp")
